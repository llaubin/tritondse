--- conflicted
+++ resolved
@@ -16,16 +16,10 @@
 from tritondse.program import Program
 from tritondse.heap_allocator import HeapAllocator
 from tritondse.types import Architecture, Addr, ByteSize, BitSize, PathConstraint, Register, Expression, \
-<<<<<<< HEAD
-                                     AstNode, Registers, SolverStatus, Model, SymbolicVariable, ArchMode
+                                     AstNode, Registers, SolverStatus, Model, SymbolicVariable, ArchMode, Perm
 from tritondse.arch import ARCHS, CpuState
 from tritondse.loader import Loader
-
-=======
-                                     AstNode, Registers, SolverStatus, Model, SymbolicVariable, Perm
-from tritondse.arch import ARCHS, CpuState
 from tritondse.memory import Memory, MemoryAccessViolation
->>>>>>> ccd59df0
 
 
 
@@ -411,29 +405,13 @@
         self.load_addr = base_addr
         # TODO: If PIE use this address, if not set absolute address (from binary)
 
-<<<<<<< HEAD
-        # Load memory areas in memory
-        for vaddr, data in l.memory_segments():
-            logging.debug(f"Loading {vaddr:#08x} - {vaddr+len(data):#08x}")
-            self.tt_ctx.setConcreteMemoryAreaValue(vaddr, data)
-            size = len(data)
-            if vaddr in self.__program_segments_mapping and self.__program_segments_mapping[vaddr] > vaddr + size:
-                # If we already have a vaddr entry, keep the larger one
-                pass
-            else:
-                self.__program_segments_mapping.update({vaddr: vaddr + size})
-
-    def add_memory_mapping(self, vaddr, size):
-        self.__program_segments_mapping.update({vaddr: vaddr + size})
-=======
         # Map the stack
         self.memory.map(self.END_STACK, self.BASE_STACK-self.END_STACK, Perm.R | Perm.W, "stack")
 
         self.memory.disable_segmentation()  # Disable segment to be able initializing Read-only segments
->>>>>>> ccd59df0
 
         # Load memory areas in memory
-        for i, seg in enumerate(p.memory_segments()):
+        for i, seg in enumerate(l.memory_segments()):
             logging.debug(f"Loading 0x{seg.address:#08x} - {seg.address+len(seg.content):#08x}")
             self.memory.map(seg.address, len(seg.content), seg.perms, f"seg{i}")
             self.memory.write(seg.address, seg.content)
@@ -1190,13 +1168,8 @@
         # Disable segmentation
         pstate.memory.disable_segmentation()
 
-<<<<<<< HEAD
-        # Link imported functions
+        # Link imported functions in EXTERN_FUNC_BASE
         for fname, rel_addr in loader.imported_functions_relocations():
-=======
-        # Link imported functions in EXTERN_FUNC_BASE
-        for fname, rel_addr in program.imported_functions_relocations():
->>>>>>> ccd59df0
             logging.debug(f"Hooking {fname} at {rel_addr:#x}")
 
             # Add symbol in dynamic_symbol_table
