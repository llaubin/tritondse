--- conflicted
+++ resolved
@@ -10,12 +10,8 @@
 import lief
 
 # local imports
-<<<<<<< HEAD
-from tritondse.types import PathLike, Addr, Architecture, Platform, ArchMode
-from tritondse.loader import Loader
-=======
-from tritondse.types import PathLike, Addr, Architecture, Platform, Endian, Perm
->>>>>>> ccd59df0
+from tritondse.types import PathLike, Addr, Architecture, Platform, ArchMode, Perm, Endian
+from tritondse.loader import Loader, LoadableSegment
 
 
 _arch_mapper = {
@@ -29,8 +25,6 @@
     lief.EXE_FORMATS.PE: Platform.WINDOWS,
     lief.EXE_FORMATS.MACHO: Platform.MACOS
 }
-
-LoadableSegment = namedtuple('LoadableSegment', 'address perms content')
 
 
 class Program(Loader):
@@ -70,15 +64,13 @@
         self._funs = {f.name: f for f in self._binary.concrete.functions}
 
     @property
-<<<<<<< HEAD
     def name(self) -> str:
         """ Name of the loader"""
         return f"Program({self.path})"
-=======
+
     def endianess(self) -> Endian:
         # FIXME: Depending on architecture returning good endianess
         return Endian.LITTLE
->>>>>>> ccd59df0
 
     @property
     def entry_point(self) -> Addr:
